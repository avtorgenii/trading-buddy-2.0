<script>
	import { API_BASE_URL, API_BE_BASE_URL } from '$lib/config.js';
	import { showSuccessToast, showErrorToast } from '$lib/toasts.js';
	import { goto } from '$app/navigation';
	import { csrfToken } from '$lib/stores.js';
	import  { getCookie } from '$lib/utils.js';

	let isSubmitting = false;
	let email = '';
	let password = '';
	let repeatedPassword = '';
	let userID;

	async function handleRegister(event) {
		event.preventDefault();
		if (password !== repeatedPassword) {
			showErrorToast('Passwords are not the same');
			return;
		}
		isSubmitting = true;

		const url = `${API_BASE_URL}/auth/register/`;
		const payload = {
			email: email,
			password: password,
			password2: repeatedPassword
		};

		try {
			const response = await fetch(url, {
				method: 'POST',
				headers: { 'Content-Type': 'application/json' },
				body: JSON.stringify(payload),
			});

			if (!response.ok) {
				const errorData = await response.json();
				const errorKey = Object.keys(errorData)[0];
				const errorMessage = errorData[errorKey][0] || 'An unknown registration error occurred.';
				throw new Error(errorMessage);
			}

			const data = await response.json();
			userID = data.user_id;
			email = '';
			password = '';
			repeatedPassword = '';

			csrfToken.set(getCookie('csrftoken'));

			showSuccessToast("Successfully registered!");

			setTimeout(() => {
				goto('/settings');
			}, 1000);

		} catch (error) {
			showErrorToast(error.message);
		} finally {
			isSubmitting = false;
		}
	}

	function handleGoogleRegistration(event) {
		event.preventDefault();
<<<<<<< HEAD
		window.location.href = `http://localhost:8000/accounts/google/login/`;
=======
		window.location.href = `${API_BE_BASE_URL}/accounts/google/login/`;
>>>>>>> 0ee85e63
	}
</script>
<div class="page-wrapper flex items-center flex-col ">
	<div
		class="form-wrapper bg-zinc-900 px-2 md:px-12 pt-8 pb-12 rounded-2xl text-center flex flex-col justify-between min-h-[520px] max-w-xs md:max-w-lg shadow-xl shadow-white/10">
		<h2 class="text-3xl font-bold mb-10">Sign Up</h2>
		<div>
			<form class="space-y-5 w-auto md:w-96" on:submit={handleRegister}>

				<input
					bind:value={email}
					class="bg-zinc-800 rounded-xl px-4 py-3 w-full"
					placeholder="Email"
					required
					type="email"
				/>
				<input
					bind:value={password}
					class="bg-zinc-800 rounded-xl px-4 py-3 w-full"
					placeholder="Password"
					required
					type="password"
				/>
				<input
					bind:value={repeatedPassword}
					class="bg-zinc-800 rounded-xl px-4 py-3 w-full"
					placeholder="Repeat password"
					required
					type="password"
				/>
				<button
					class="bg-blue-800 hover:bg-blue-700 py-3 rounded-xl w-full transition-colors duration-200"
					type="submit"
					disabled={isSubmitting}
				>
					Create Account
				</button>
			</form>
			<button class="bg-blue-800 hover:bg-blue-700 py-3 rounded-xl w-full mt-4 transition-colors duration-200"
							on:click={handleGoogleRegistration}
							disabled={isSubmitting}
			>Continue with Google
			</button>
			<p class="text-zinc-500 text-base italic mt-3 block w-full">Already have an account? <a class="underline"
																																															href="login/"> Sign in</a>
			</p>
		</div>
	</div>
</div><|MERGE_RESOLUTION|>--- conflicted
+++ resolved
@@ -63,11 +63,9 @@
 
 	function handleGoogleRegistration(event) {
 		event.preventDefault();
-<<<<<<< HEAD
-		window.location.href = `http://localhost:8000/accounts/google/login/`;
-=======
+
 		window.location.href = `${API_BE_BASE_URL}/accounts/google/login/`;
->>>>>>> 0ee85e63
+
 	}
 </script>
 <div class="page-wrapper flex items-center flex-col ">
