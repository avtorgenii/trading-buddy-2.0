--- conflicted
+++ resolved
@@ -47,11 +47,8 @@
 
 	function handleGoogleLogin(event) {
 		event.preventDefault();
-<<<<<<< HEAD
-		window.location.href = `http://localhost:8000/accounts/google/login/`;
-=======
+
 		window.location.href = `${API_BE_BASE_URL}/accounts/google/login/`;
->>>>>>> 0ee85e63
 	}
 </script>
 
