<script>
	import TradingViewWidget from '$lib/components/TradingViewWidget.svelte';
	import { tweened } from 'svelte/motion';
	import { cubicOut } from 'svelte/easing';
	import { createEventDispatcher } from 'svelte';
	import { API_BASE_URL } from '$lib/config.js';
	import { showSuccessToast, showErrorToast } from '$lib/toasts.js';
	import { csrfToken } from '$lib/stores.js';


	export let position;
	const dispatch = createEventDispatcher();

	const animatedPnl = tweened(0, { duration: 300, easing: cubicOut });
	$: animatedPnl.set(position.currentPnl);

<<<<<<< HEAD
=======
	console.log(position);

>>>>>>> 0ee85e63
	const animatedPnlPercent = tweened(0, { duration: 300, easing: cubicOut });
	$: animatedPnlPercent.set(position.currentPnlPercent);

	function getStringAfterColon(inputString) {
		const parts = inputString.split(':');
		return parts.length > 1 ? parts.slice(1).join(':') : inputString;
	}

	async function handleClose() {
		try {
			const res = await fetch(
				`${API_BASE_URL}/trading/positions/close-by-market/`,

				{
					method: 'POST',
					headers: {
						'Content-Type': 'application/json',
						'X-CSRFToken': $csrfToken
					},
					credentials: 'include',
					body: JSON.stringify({ tool: position.ticker })
				}
			);
			if (!res.ok) {
				const text = await res.text();
				throw new Error(text || 'Failed to close position.');
			}
			showSuccessToast('Position closed.');
			dispatch('close', { positionId: position.positionId });
		} catch (err) {
			showErrorToast(err.message);
		}
	}
</script>

<div class="flex-none w-full md:w-1/2 md:px-2 bg-zinc-800 rounded-2xl p-0.5 md:bg-transparent md:rounded-none md:p-0">
	<div class="bg-zinc-900 rounded-2xl shadow-xl shadow-white/10 h-full flex flex-col">
		<!-- Chart -->
		<div class="bg-zinc-800 rounded-t-2xl flex items-center justify-center p-1">
			<div class="w-full h-64 md:h-90 lg:h-96 xl:h-106">
				<TradingViewWidget class="w-full h-full" symbol={position.tradingViewFormat} />
			</div>
		</div>

		<!-- Data -->
		<div class="p-4 flex-grow flex flex-row">
			<div class="w-1/5 text-start">
				<p
					class="uppercase border-l-4 px-2.5 mb-1"
					class:border-l-green-600={position.side === 'long'}
					class:border-l-red-600={position.side === 'short'}>
					{position.side}
				</p>
				<p class="text-sm text-zinc-400">Leverage: 50.0x</p>
			</div>

			<div class="w-3/5 flex flex-col justify-between">
				<div class="text-center">
					<p class="font-medium">{getStringAfterColon(position.ticker)}</p>
					<p class="text-sm text-zinc-400">
						Open Date: {position.openDate.toLocaleDateString()}
					</p>
				</div>
				<div class="mt-3 text-center">
					<p class="text-sm flex flex-col space-y-1 md:inline">
						<span>Value: {position.value.toFixed(2)}$</span>
						<span class="mx-1 text-zinc-500 hidden md:inline">|</span>
						<span>Margin: {Math.abs(position.margin.toFixed(2))}$</span>
					</p>
					<p
						class="text-lg font-semibold"
						class:!text-green-600={position.currentPnl >= 0}
						class:!text-red-500={position.currentPnl < 0}>
<<<<<<< HEAD
						P&L: {$animatedPnl.toFixed(2)}$
=======
						P&L: {position.currentPnl.toFixed(4)}$
>>>>>>> 0ee85e63
					</p>
					<p
						class="text-sm"
						class:!text-green-600={position.realizedPnl >= 0}
						class:!text-red-500={position.realizedPnl < 0}>
						Realized P&L: {position.realizedPnl}$
					</p>
				</div>
			</div>

			<div class="w-1/5 flex flex-col items-end">
				<button
					class="py-1 px-3 cursor-pointer rounded-xl hover:bg-zinc-800 border-2 border-zinc-600"
					on:click={handleClose}
					type="button">
					Close
				</button>
				<div class="mt-5"></div>
			</div>
		</div>
	</div>
</div><|MERGE_RESOLUTION|>--- conflicted
+++ resolved
@@ -14,11 +14,6 @@
 	const animatedPnl = tweened(0, { duration: 300, easing: cubicOut });
 	$: animatedPnl.set(position.currentPnl);
 
-<<<<<<< HEAD
-=======
-	console.log(position);
-
->>>>>>> 0ee85e63
 	const animatedPnlPercent = tweened(0, { duration: 300, easing: cubicOut });
 	$: animatedPnlPercent.set(position.currentPnlPercent);
 
@@ -92,11 +87,9 @@
 						class="text-lg font-semibold"
 						class:!text-green-600={position.currentPnl >= 0}
 						class:!text-red-500={position.currentPnl < 0}>
-<<<<<<< HEAD
-						P&L: {$animatedPnl.toFixed(2)}$
-=======
+
 						P&L: {position.currentPnl.toFixed(4)}$
->>>>>>> 0ee85e63
+
 					</p>
 					<p
 						class="text-sm"
