--- conflicted
+++ resolved
@@ -2,10 +2,9 @@
 	import { createEventDispatcher } from 'svelte';
 	import { API_BASE_URL } from '$lib/config.js';
 	import { showSuccessToast, showErrorToast } from '$lib/toasts.js';
-<<<<<<< HEAD
-=======
+
 	import { csrfToken } from '$lib/stores.js';
->>>>>>> 0ee85e63
+
 
 	export let order;
 	const dispatch = createEventDispatcher();
@@ -46,15 +45,6 @@
 
 	async function handleCancel() {
 		try {
-<<<<<<< HEAD
-			const res = await fetch(
-				`${API_BASE_URL}/api/v1/trading/positions/cancel/`,
-				{
-					method: 'POST',
-					headers: { 'Content-Type': 'application/json' },
-					credentials: 'include',
-					body: JSON.stringify({ tool: order.positionId })
-=======
 			console.log(order);
 			const res = await fetch(
 				`${API_BASE_URL}/trading/positions/cancel/`,
@@ -63,7 +53,6 @@
 					headers: { 'Content-Type': 'application/json', 'X-CSRFToken': $csrfToken },
 					credentials: 'include',
 					body: JSON.stringify({ tool: order.ticker })
->>>>>>> 0ee85e63
 				}
 			);
 
